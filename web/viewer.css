* {
  padding: 0;
  margin: 0;
}

html {
  height: 100%;
}

body {
  height: 100%;
  background-color: #404040;
  background-image: url(images/texture.png);
  font-family: Segoe UI, Verdana, sans-serif;
}

.hidden {
  display: none;
}
[hidden] {
  display: none !important;
}

/* outer/inner center provides horizontal center */
html[dir='ltr'] .outerCenter {
  float: right;
  position: relative;
  right: 50%;
}
html[dir='rtl'] .outerCenter {
  float: left;
  position: relative;
  left: 50%;
}
html[dir='ltr'] .innerCenter {
  float: right;
  position: relative;
  right: -50%;
}
html[dir='rtl'] .innerCenter {
  float: left;
  position: relative;
  left: -50%;
}

#outerContainer {
  width: 100%;
  height: 100%;
}

#sidebarContainer {
  position: absolute;
  top: 0;
  bottom: 0;
  width: 200px;
  visibility: hidden;
  -moz-transition-property: left;
  -moz-transition-duration: 200ms;
  -moz-transition-timing-function: ease;
  -webkit-transition-property: left;
  -webkit-transition-duration: 200ms;
  -webkit-transition-timing-function: ease;
}
<<<<<<< HEAD
html[dir='ltr'] #sidebarContainer {
  left: -200px;
}
html[dir='rtl'] #sidebarContainer {
  right: -200px;
}

html[dir='ltr'] #outerContainer.sidebarOpen > #sidebarContainer {
=======
#outerContainer.sidebarMoving > #sidebarContainer {
  visibility: visible;
}
#outerContainer.sidebarOpen > #sidebarContainer {
  visibility: visible;
>>>>>>> 77120990
  left: 0px;
}
html[dir='rtl'] #outerContainer.sidebarOpen > #sidebarContainer {
  right: 0px;
}

#mainContainer {
  position: absolute;
  top: 0;
  right: 0;
  bottom: 0;
  left: 0;
  -moz-transition-property: left;
  -moz-transition-duration: 200ms;
  -moz-transition-timing-function: ease;
  -webkit-transition-property: left;
  -webkit-transition-duration: 200ms;
  -webkit-transition-timing-function: ease;
}
html[dir='ltr'] #outerContainer.sidebarOpen > #mainContainer {
  left: 200px;
}
html[dir='rtl'] #outerContainer.sidebarOpen > #mainContainer {
  right: 200px;
}

#sidebarContent {
  top: 32px;
  bottom: 0;
  overflow: auto;
  position: absolute;
  width: 200px;

  background-color: hsla(0,0%,0%,.1);
  box-shadow: inset -1px 0 0 hsla(0,0%,0%,.25);
}
html[dir='ltr'] #sidebarContent {
  left: 0;
}
html[dir='rtl'] #sidebarContent {
  right: 0;
}

#viewerContainer {
  overflow: auto;
  box-shadow: inset 1px 0 0 hsla(0,0%,100%,.05);
  padding-top: 30px;
  position: absolute;
  top: 32px;
  right: 0;
  bottom: 0;
  left: 0;
}

.toolbar {
  position: absolute;
  left: 0;
  right: 0;
  height: 32px;
  z-index: 9999;
  cursor: default;
}

#toolbarContainer {
  width: 100%;
}

#toolbarSidebar {
  width: 200px;
  height: 32px;
  background-image: url(images/texture.png),
                    -moz-linear-gradient(hsla(0,0%,30%,.99), hsla(0,0%,25%,.95));
  background-image: url(images/texture.png),
                    -webkit-linear-gradient(hsla(0,0%,30%,.99), hsla(0,0%,25%,.95));
  box-shadow: inset -2px 0 0 hsla(0,0%,100%,.08),
              inset 0 1px 1px hsla(0,0%,0%,.15),
              inset 0 -1px 0 hsla(0,0%,100%,.05),
              0 1px 0 hsla(0,0%,0%,.15),
              0 1px 1px hsla(0,0%,0%,.1);
}

#toolbarViewer {
  position: relative;
  margin-left: -1px;
  height: 32px;
  background-image: url(images/texture.png),
                    -moz-linear-gradient(hsla(0,0%,32%,.99), hsla(0,0%,27%,.95));
  background-image: url(images/texture.png),
                    -webkit-linear-gradient(hsla(0,0%,32%,.99), hsla(0,0%,27%,.95));
  border-left: 1px solid hsla(0,0%,0%,.5);
  box-shadow: inset 1px 0 0 hsla(0,0%,100%,.08),
              inset 0 1px 1px hsla(0,0%,0%,.15),
              inset 0 -1px 0 hsla(0,0%,100%,.05),
              0 1px 0 hsla(0,0%,0%,.15),
              0 1px 1px hsla(0,0%,0%,.1);
}


html[dir='ltr'] #toolbarViewerLeft,
html[dir='rtl'] #toolbarViewerRight {
  position: absolute;
  top: 0;
  left: 0;
}
html[dir='ltr'] #toolbarViewerRight,
html[dir='rtl'] #toolbarViewerLeft {
  position: absolute;
  top: 0;
  right: 0;
}
html[dir='ltr'] #toolbarViewerLeft > *,
html[dir='ltr'] #toolbarViewerMiddle > *,
html[dir='ltr'] #toolbarViewerRight > * {
  float: left;
}
html[dir='rtl'] #toolbarViewerLeft > *,
html[dir='rtl'] #toolbarViewerMiddle > *,
html[dir='rtl'] #toolbarViewerRight > * {
  float: right;
}

html[dir='ltr'] .splitToolbarButton {
  margin: 3px 2px 4px 0;
  display: inline-block;
}
html[dir='rtl'] .splitToolbarButton {
  margin: 3px 0 4px 2px;
  display: inline-block;
}
html[dir='ltr'] .splitToolbarButton > .toolbarButton {
  border-radius: 0;
  float: left;
}
html[dir='rtl'] .splitToolbarButton > .toolbarButton {
  border-radius: 0;
  float: right;
}

.toolbarButton {
  border: 0 none;
  background-color: rgba(0, 0, 0, 0);
  width: 32px;
  height: 25px;
}

.toolbarButton[disabled] {
  opacity: .5;
}

.splitToolbarButton:hover > .toolbarButton,
.splitToolbarButton:focus > .toolbarButton,
.splitToolbarButton.toggled > .toolbarButton {
  background-color: hsla(0,0%,0%,.12);
  background-image: -moz-linear-gradient(hsla(0,0%,100%,.05), hsla(0,0%,100%,0));
  background-image: -webkit-linear-gradient(hsla(0,0%,100%,.05), hsla(0,0%,100%,0));
  background-clip: padding-box;
  border: 1px solid hsla(0,0%,0%,.35);
  border-color: hsla(0,0%,0%,.32) hsla(0,0%,0%,.38) hsla(0,0%,0%,.42);
  box-shadow: 0 1px 0 hsla(0,0%,100%,.05) inset,
              0 0 1px hsla(0,0%,100%,.15) inset,
              0 1px 0 hsla(0,0%,100%,.05);
  -moz-transition-property: background-color, border-color, box-shadow;
  -moz-transition-duration: 150ms;
  -moz-transition-timing-function: ease;
  -webkit-transition-property: background-color, border-color, box-shadow;
  -webkit-transition-duration: 150ms;
  -webkit-transition-timing-function: ease;
}
.splitToolbarButton > .toolbarButton:hover,
.splitToolbarButton > .toolbarButton:focus,
.dropdownToolbarButton:hover {
  background-color: hsla(0,0%,0%,.2);
  box-shadow: 0 1px 0 hsla(0,0%,100%,.05) inset,
              0 0 1px hsla(0,0%,100%,.15) inset,
              0 0 1px hsla(0,0%,0%,.05);
  z-index: 199;
}
html[dir='ltr'] .splitToolbarButton > .toolbarButton:first-child,
html[dir='rtl'] .splitToolbarButton > .toolbarButton:last-child {
  position: relative;
  margin: 0;
  margin-right: -1px;
  border-top-left-radius: 2px;
  border-bottom-left-radius: 2px;
  border-right-color: transparent;
}
html[dir='ltr'] .splitToolbarButton > .toolbarButton:last-child,
html[dir='rtl'] .splitToolbarButton > .toolbarButton:first-child {
  position: relative;
  margin: 0;
  margin-left: -1px;
  border-top-right-radius: 2px;
  border-bottom-right-radius: 2px;
  border-left-color: transparent;
}
.splitToolbarButtonSeparator {
  padding: 8px 0;
  width: 1px;
  background-color: hsla(0,0%,00%,.5);
  z-index: 99;
  box-shadow: 0 0 0 1px hsla(0,0%,100%,.08);
  display: inline-block;
  margin: 5px 0;
}
html[dir='ltr'] .splitToolbarButtonSeparator {
  float:left;
}
html[dir='rtl'] .splitToolbarButtonSeparator {
  float:right;
}
.splitToolbarButton:hover > .splitToolbarButtonSeparator,
.splitToolbarButton.toggled > .splitToolbarButtonSeparator {
  padding: 12px 0;
  margin: 0;
  box-shadow: 0 0 0 1px hsla(0,0%,100%,.03);
  -moz-transition-property: padding;
  -moz-transition-duration: 10ms;
  -moz-transition-timing-function: ease;
  -webkit-transition-property: padding;
  -webkit-transition-duration: 10ms;
  -webkit-transition-timing-function: ease;
}

.toolbarButton,
.dropdownToolbarButton {
  min-width: 16px;
  padding: 2px 6px 0;
  border: 1px solid transparent;
  border-radius: 2px;
  color: hsl(0,0%,95%);
  font-size: 12px;
  line-height: 14px;
  -moz-user-select:none;
  -webkit-user-select:none;
  cursor: default;
  -moz-transition-property: background-color, border-color, box-shadow;
  -moz-transition-duration: 150ms;
  -moz-transition-timing-function: ease;
  -webkit-transition-property: background-color, border-color, box-shadow;
  -webkit-transition-duration: 150ms;
  -webkit-transition-timing-function: ease;
}

html[dir='ltr'] .toolbarButton,
html[dir='ltr'] .dropdownToolbarButton {
  margin: 3px 2px 4px 0;
}
html[dir='rtl'] .toolbarButton,
html[dir='rtl'] .dropdownToolbarButton {
  margin: 3px 0 4px 2px;
}

.toolbarButton:hover,
.toolbarButton:focus,
.dropdownToolbarButton {
  background-color: hsla(0,0%,0%,.12);
  background-image: -moz-linear-gradient(hsla(0,0%,100%,.05), hsla(0,0%,100%,0));
  background-image: -webkit-linear-gradient(hsla(0,0%,100%,.05), hsla(0,0%,100%,0));
  background-clip: padding-box;
  border: 1px solid hsla(0,0%,0%,.35);
  border-color: hsla(0,0%,0%,.32) hsla(0,0%,0%,.38) hsla(0,0%,0%,.42);
  box-shadow: 0 1px 0 hsla(0,0%,100%,.05) inset,
              0 0 1px hsla(0,0%,100%,.15) inset,
              0 1px 0 hsla(0,0%,100%,.05);
}

.toolbarButton:hover:active,
.dropdownToolbarButton:hover:active {
  background-color: hsla(0,0%,0%,.2);
  background-image: -moz-linear-gradient(hsla(0,0%,100%,.05), hsla(0,0%,100%,0));
  background-image: -webkit-linear-gradient(hsla(0,0%,100%,.05), hsla(0,0%,100%,0));
  border-color: hsla(0,0%,0%,.35) hsla(0,0%,0%,.4) hsla(0,0%,0%,.45);
  box-shadow: 0 1px 1px hsla(0,0%,0%,.1) inset,
              0 0 1px hsla(0,0%,0%,.2) inset,
              0 1px 0 hsla(0,0%,100%,.05);
  -moz-transition-property: background-color, border-color, box-shadow;
  -moz-transition-duration: 10ms;
  -moz-transition-timing-function: linear;
  -webkit-transition-property: background-color, border-color, box-shadow;
  -webkit-transition-duration: 10ms;
  -webkit-transition-timing-function: linear;
}

.toolbarButton.toggled,
.splitToolbarButton.toggled > .toolbarButton.toggled {
  background-color: hsla(0,0%,0%,.3);
  background-image: -moz-linear-gradient(hsla(0,0%,100%,.05), hsla(0,0%,100%,0));
  background-image: -webkit-linear-gradient(hsla(0,0%,100%,.05), hsla(0,0%,100%,0));
  border-color: hsla(0,0%,0%,.4) hsla(0,0%,0%,.45) hsla(0,0%,0%,.5);
  box-shadow: 0 1px 1px hsla(0,0%,0%,.1) inset,
              0 0 1px hsla(0,0%,0%,.2) inset,
              0 1px 0 hsla(0,0%,100%,.05);
  -moz-transition-property: background-color, border-color, box-shadow;
  -moz-transition-duration: 10ms;
  -moz-transition-timing-function: linear;
  -webkit-transition-property: background-color, border-color, box-shadow;
  -webkit-transition-duration: 10ms;
  -webkit-transition-timing-function: linear;
}

.toolbarButton.toggled:hover:active,
.splitToolbarButton.toggled > .toolbarButton.toggled:hover:active {
  background-color: hsla(0,0%,0%,.4);
  border-color: hsla(0,0%,0%,.4) hsla(0,0%,0%,.5) hsla(0,0%,0%,.55);
  box-shadow: 0 1px 1px hsla(0,0%,0%,.2) inset,
              0 0 1px hsla(0,0%,0%,.3) inset,
              0 1px 0 hsla(0,0%,100%,.05);
}

.dropdownToolbarButton {
  min-width: 120px;
  max-width: 120px;
  padding: 3px 2px 2px;
  overflow: hidden;
  background: url(images/toolbarButton-menuArrows.png) no-repeat;
}
html[dir='ltr'] .dropdownToolbarButton {
  background-position: 95%;
}
html[dir='rtl'] .dropdownToolbarButton {
  background-position: 5%;
}

.dropdownToolbarButton > select {
  -moz-appearance: none; /* in the future this might matter, see bugzilla bug #649849 */
  -webkit-appearance: none;
  min-width: 140px;
  font-size: 12px;
  color: hsl(0,0%,95%);
  margin:0;
  padding:0;
  border:none;
  background: transparent;
}

#customScaleOption {
  display: none;
}

#pageWidthOption {
  border-bottom: 1px rgba(255, 255, 255, .5) solid;
}

html[dir='ltr'] .splitToolbarButton:first-child,
html[dir='ltr'] .toolbarButton:first-child,
html[dir='rtl'] .splitToolbarButton:last-child,
html[dir='rtl'] .toolbarButton:last-child {
  margin-left: 4px;
}
html[dir='ltr'] .splitToolbarButton:last-child,
html[dir='ltr'] .toolbarButton:last-child,
html[dir='rtl'] .splitToolbarButton:first-child,
html[dir='rtl'] .toolbarButton:first-child {
  margin-right: 4px;
}

.toolbarButtonSpacer {
  width: 30px;
  display: inline-block;
  height: 1px;
}

.toolbarButtonFlexibleSpacer {
  -moz-box-flex: 1;
  -webkit-box-flex: 1;
  min-width: 30px;
}

.toolbarButton#sidebarToggle::before {
  display: inline-block;
  content: url(images/toolbarButton-sidebarToggle.png);
}
    
.toolbarButton.pageUp::before {
  display: inline-block;
  content: url(images/toolbarButton-pageUp.png);
}
    
.toolbarButton.pageDown::before {
  display: inline-block;
  content: url(images/toolbarButton-pageDown.png);
}

.toolbarButton.zoomOut::before {
  display: inline-block;
  content: url(images/toolbarButton-zoomOut.png);
}
    
.toolbarButton.zoomIn::before {
  display: inline-block;
  content: url(images/toolbarButton-zoomIn.png);
}

.toolbarButton.print::before {
  display: inline-block;
  content: url(images/toolbarButton-print.png);
}

.toolbarButton.download::before {
  display: inline-block;
  content: url(images/toolbarButton-download.png);
}

.toolbarButton.bookmark {
  -moz-box-sizing: border-box;
  -webkit-box-sizing: border-box;
  box-sizing: border-box;
  margin-top: 3px;
  padding-top: 4px;
}

.toolbarButton.bookmark::before {
  content: url(images/toolbarButton-bookmark.png);
}
    
#viewThumbnail.toolbarButton::before {
  display: inline-block;
  content: url(images/toolbarButton-viewThumbnail.png);
}
    
#viewOutline.toolbarButton::before {
  display: inline-block;
  content: url(images/toolbarButton-viewOutline.png);
}

.toolbarField {
  min-width: 16px;
  width: 32px;
  padding: 3px 6px;
  margin: 4px 0 4px 0;
  border: 1px solid transparent;
  border-radius: 2px;
  background-color: hsla(0,0%,100%,.09);
  background-image: -moz-linear-gradient(hsla(0,0%,100%,.05), hsla(0,0%,100%,0));
  background-clip: padding-box;
  border: 1px solid hsla(0,0%,0%,.35);
  border-color: hsla(0,0%,0%,.32) hsla(0,0%,0%,.38) hsla(0,0%,0%,.42);
  box-shadow: 0 1px 0 hsla(0,0%,0%,.05) inset,
              0 1px 0 hsla(0,0%,100%,.05);
  color: hsl(0,0%,95%);
  font-size: 12px;
  line-height: 14px;
  text-align: right;
  outline-style: none;
  -moz-transition-property: background-color, border-color, box-shadow;
  -moz-transition-duration: 150ms;
  -moz-transition-timing-function: ease;
}

.toolbarField.pageNumber {
  width: 40px;
}

.toolbarField.pageNumber::-webkit-inner-spin-button,
.toolbarField.pageNumber::-webkit-outer-spin-button {
    -webkit-appearance: none;
    margin: 0;
}

.toolbarField:hover {
  background-color: hsla(0,0%,100%,.11);
  border-color: hsla(0,0%,0%,.4) hsla(0,0%,0%,.43) hsla(0,0%,0%,.45);
}

.toolbarField:focus {
  background-color: hsla(0,0%,100%,.15);
  border-color: hsla(204,100%,65%,.8) hsla(204,100%,65%,.85) hsla(204,100%,65%,.9);
}

.toolbarLabel {
  min-width: 16px;
  padding: 3px 6px 3px 2px;
  margin: 4px 2px 4px 0;
  border: 1px solid transparent;
  border-radius: 2px;
  color: hsl(0,0%,85%);
  font-size: 12px;
  line-height: 14px;
  text-align: left;
  -moz-user-select:none;
  -webkit-user-select:none;
  cursor: default;
}

#thumbnailView {
  position: fixed;
  width: 120px;
  top: 33px;
  bottom: 0;
  padding: 10px 40px 0;
  overflow: auto;
}

.thumbnail {
  margin-bottom: 15px;
  float: left;
  width: 114px;
  height: 142px;
}

.thumbnail:not([data-loaded]) {
  border: 1px dashed rgba(255, 255, 255, 0.5);
}

.thumbnailImage {
  -moz-transition-duration: 150ms;
  border: 1px solid transparent;
  box-shadow: 0 0 0 1px rgba(0, 0, 0, 0.5), 0 2px 8px rgba(0, 0, 0, 0.3);
  opacity: 0.8;
  z-index: 99;
}

.thumbnailSelectionRing {
  border-radius: 2px;
  padding: 7px;
  -moz-transition-duration: 150ms;
}
    
a:focus > .thumbnail > .thumbnailSelectionRing > .thumbnailImage,
.thumbnail:hover > .thumbnailSelectionRing > .thumbnailImage {
  opacity: .9;
}

a:focus > .thumbnail > .thumbnailSelectionRing,
.thumbnail:hover > .thumbnailSelectionRing {
  background-color: hsla(0,0%,100%,.15);
  background-image: -moz-linear-gradient(hsla(0,0%,100%,.05), hsla(0,0%,100%,0));
  background-clip: padding-box;
  box-shadow: 0 1px 0 hsla(0,0%,100%,.05) inset,
              0 0 1px hsla(0,0%,100%,.2) inset,
              0 0 1px hsla(0,0%,0%,.2);
  color: hsla(0,0%,100%,.9);
}

.thumbnail.selected > .thumbnailSelectionRing > .thumbnailImage {
  box-shadow: 0 0 0 1px hsla(0,0%,0%,.5);
  opacity: 1;
}

.thumbnail.selected > .thumbnailSelectionRing {
  background-color: hsla(0,0%,100%,.3);
  background-image: -moz-linear-gradient(hsla(0,0%,100%,.05), hsla(0,0%,100%,0));
  background-clip: padding-box;
  box-shadow: 0 1px 0 hsla(0,0%,100%,.05) inset,
              0 0 1px hsla(0,0%,100%,.1) inset,
              0 0 1px hsla(0,0%,0%,.2);
  color: hsla(0,0%,100%,1);
}

#outlineView {
  position: fixed;
  width: 192px;
  top: 33px;
  bottom: 0;
  padding: 4px 4px 0;
  overflow: auto;
  -moz-user-select:none;
  -webkit-user-select:none;
}

.outlineItem > .outlineItems {
  margin-left: 20px;
}

.outlineItem > a {
  text-decoration: none;
  display: block;
  height: 20px;
  padding: 2px 0 0 10px;
  margin-bottom: 1px;
  border-radius: 2px;
  color: hsla(0,0%,100%,.8);
  font-size: 13px;
  line-height: 15px;
  -moz-user-select:none;
  cursor: default;
  white-space: nowrap;
}

.outlineItem > a:hover {
  background-color: hsla(0,0%,100%,.02);
  background-image: -moz-linear-gradient(hsla(0,0%,100%,.05), hsla(0,0%,100%,0));
  background-clip: padding-box;
  box-shadow: 0 1px 0 hsla(0,0%,100%,.05) inset,
              0 0 1px hsla(0,0%,100%,.2) inset,
              0 0 1px hsla(0,0%,0%,.2);
  color: hsla(0,0%,100%,.9);
}

.outlineItem.selected {
  background-color: hsla(0,0%,100%,.08);
  background-image: -moz-linear-gradient(hsla(0,0%,100%,.05), hsla(0,0%,100%,0));
  background-clip: padding-box;
  box-shadow: 0 1px 0 hsla(0,0%,100%,.05) inset,
              0 0 1px hsla(0,0%,100%,.1) inset,
              0 0 1px hsla(0,0%,0%,.2);
  color: hsla(0,0%,100%,1);
}

.noOutline {
  font-size: 12px;
  color: hsla(0,0%,100%,.8);
  font-style: italic;
}



canvas {
  margin: auto;
  display: block;
}

.page {
  width: 816px;
  height: 1056px;
  margin: 10px auto;
  position: relative;
  overflow: hidden;
  box-shadow: 0px 4px 10px #000;
  -moz-box-shadow: 0px 4px 10px #000;
  -webkit-box-shadow: 0px 4px 10px #000;
  background-color: white;
}

.page > a {
  display: block;
  position: absolute;
}

.page > a:hover {
  opacity: 0.2;
  background: #ff0;
  box-shadow: 0px 2px 10px #ff0;
  -moz-box-shadow: 0px 2px 10px #ff0;
  -webkit-box-shadow: 0px 2px 10px #ff0;
}

.loadingIcon {
  position: absolute;
  display: block;
  left: 0;
  top: 0;
  right: 0;
  bottom: 0;
  background: url('images/loading-icon.gif') center no-repeat;
}

#loadingBox {
  margin: 100px 0;
  text-align: center;
  color: #ddd;
  font-size: 14px;
}

#loadingBar {
  background-color: #333;
  display: inline-block;
  border: 1px solid black;
  clear: both;
  margin: 0px;
  margin-top: 5px;
  line-height: 0;
  border-radius: 4px;
  width: 200px;
  height: 25px;
}

#loadingBar .progress {
  display: inline-block;
  float: left;

  background: #666;
  background: -moz-linear-gradient(top, #999 0%, #666 50%, #999 100%);
  background: -webkit-gradient(linear, left top, left bottom, color-stop(0%,#999), color-stop(50%,#666), color-stop(100%,#999));
  background: -webkit-linear-gradient(top, #999 0%,#666 50%,#999 100%);
  background: -o-linear-gradient(top, #999 0%,#666 50%,#999 100%);
  background: -ms-linear-gradient(top, #999 0%,#666 50%,#999 100%);
  background: linear-gradient(top, #999 0%,#666 50%,#999 100%);    

  border-top-left-radius: 3px;
  border-bottom-left-radius: 3px;

  width: 0%;
  height: 100%;
}

#loadingBar .progress.full {
  border-top-right-radius: 3px;
  border-bottom-right-radius: 3px;
}

.textLayer {
  position: absolute;
  left: 0;
  top: 0;
  right: 0;
  bottom: 0;
  color: #000;
  font-family: sans-serif;
}

.textLayer > div {
  color: transparent;
  position: absolute;
  line-height:1.3;
}

/* TODO: file FF bug to support ::-moz-selection:window-inactive
   so we can override the opaque grey background when the window is inactive;
   see https://bugzilla.mozilla.org/show_bug.cgi?id=706209 */
::selection { background:rgba(0,0,255,0.3); }
::-moz-selection { background:rgba(0,0,255,0.3); }

.annotComment > div {
  position: absolute;
}

.annotComment > img {
  position: absolute;
}

.annotComment > img:hover {
  cursor: pointer;
  opacity: 0.7;
}

.annotComment > div {
  padding: 0.2em;
  max-width: 20em;
  background-color: #F1E47B;
  box-shadow: 0px 2px 10px #333;
  -moz-box-shadow: 0px 2px 10px #333;
  -webkit-box-shadow: 0px 2px 10px #333;
}

.annotComment > div > h1 {
  font-weight: normal;
  font-size: 1.2em;
  border-bottom: 1px solid #000000;
  margin: 0px;
}

#errorWrapper {
  background: none repeat scroll 0 0 #FF5555;
  color: white;
  left: 0;
  position: absolute;
  right: 0;
  top: 32px;
  z-index: 1000;
  padding: 3px;
  font-size: 0.8em;
}

#errorMessageLeft {
  float: left;
}

#errorMessageRight {
  float: right;
}

#errorMoreInfo {
  background-color: #FFFFFF;
  color: black;
  padding: 3px;
  margin: 3px;
  width: 98%;
}

.clearBoth {
  clear: both;
}

.fileInput {
  background: white;
  color: black;
  margin-top: 5px;
}

#PDFBug {
  background: none repeat scroll 0 0 white;
  border: 1px solid #666666;
  position: fixed;
  top: 32px;
  right: 0;
  bottom: 0;
  font-size: 10px;
  padding: 0;
  width: 300px;
}
#PDFBug .controls {
    background:#EEEEEE;
    border-bottom: 1px solid #666666;
    padding: 3px;
}
#PDFBug .panels {
  bottom: 0;
  left: 0;
  overflow: auto;
  position: absolute;
  right: 0;
  top: 27px;
}
#PDFBug button.active {
  font-weight: bold;
}
.debuggerShowText {
  background: none repeat scroll 0 0 yellow;
  color: blue;
  opacity: 0.3;
}
.debuggerHideText:hover {
  background: none repeat scroll 0 0 yellow;
  opacity: 0.3;
}
#PDFBug .stats {
  font-family: courier;
  font-size: 10px;
  white-space: pre;
}
#PDFBug .stats .title {
    font-weight: bold;
}
#PDFBug table {
  font-size: 10px;
}<|MERGE_RESOLUTION|>--- conflicted
+++ resolved
@@ -54,29 +54,27 @@
   bottom: 0;
   width: 200px;
   visibility: hidden;
-  -moz-transition-property: left;
   -moz-transition-duration: 200ms;
   -moz-transition-timing-function: ease;
-  -webkit-transition-property: left;
   -webkit-transition-duration: 200ms;
   -webkit-transition-timing-function: ease;
 }
-<<<<<<< HEAD
 html[dir='ltr'] #sidebarContainer {
+  -moz-transition-property: left;
+  -webkit-transition-property: left;
   left: -200px;
 }
 html[dir='rtl'] #sidebarContainer {
+  -moz-transition-property: right;
+  -webkit-transition-property: right;
   right: -200px;
 }
 
-html[dir='ltr'] #outerContainer.sidebarOpen > #sidebarContainer {
-=======
-#outerContainer.sidebarMoving > #sidebarContainer {
-  visibility: visible;
-}
+#outerContainer.sidebarMoving > #sidebarContainer,
 #outerContainer.sidebarOpen > #sidebarContainer {
   visibility: visible;
->>>>>>> 77120990
+}
+html[dir='ltr'] #outerContainer.sidebarOpen > #sidebarContainer {
   left: 0px;
 }
 html[dir='rtl'] #outerContainer.sidebarOpen > #sidebarContainer {
@@ -89,17 +87,19 @@
   right: 0;
   bottom: 0;
   left: 0;
-  -moz-transition-property: left;
   -moz-transition-duration: 200ms;
   -moz-transition-timing-function: ease;
-  -webkit-transition-property: left;
   -webkit-transition-duration: 200ms;
   -webkit-transition-timing-function: ease;
 }
 html[dir='ltr'] #outerContainer.sidebarOpen > #mainContainer {
+  -moz-transition-property: left;
+  -webkit-transition-property: left;
   left: 200px;
 }
 html[dir='rtl'] #outerContainer.sidebarOpen > #mainContainer {
+  -moz-transition-property: right;
+  -webkit-transition-property: right;
   right: 200px;
 }
 
