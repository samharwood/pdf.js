--- conflicted
+++ resolved
@@ -1402,17 +1402,13 @@
       pdfViewer.optionalContentConfigPromise.then(optionalContentConfig => {
         this.pdfLayerViewer.render({ optionalContentConfig, pdfDocument });
       });
-<<<<<<< HEAD
+      pdfViewer.optionalContentConfigPromise.then(optionalContentConfig => {
+        this.pdfTTSViewer.render({ optionalContentConfig, pdfDocument });
+      });
       if (
         (typeof PDFJSDev !== "undefined" && PDFJSDev.test("MOZCENTRAL")) ||
         "requestIdleCallback" in window
       ) {
-=======
-      pdfViewer.optionalContentConfigPromise.then(optionalContentConfig => {
-        this.pdfTTSViewer.render({ optionalContentConfig, pdfDocument });
-      });
-      if ("requestIdleCallback" in window) {
->>>>>>> b8b7be3e
         const callback = window.requestIdleCallback(
           () => {
             this._collectTelemetry(pdfDocument);
