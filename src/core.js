/* -*- Mode: Java; tab-width: 2; indent-tabs-mode: nil; c-basic-offset: 2 -*- */
/* vim: set shiftwidth=2 tabstop=2 autoindent cindent expandtab: */

'use strict';

var globalScope = (typeof window === 'undefined') ? this : window;

var isWorker = (typeof window == 'undefined');

var ERRORS = 0, WARNINGS = 1, TODOS = 5;
var verbosity = WARNINGS;

// The global PDFJS object exposes the API
// In production, it will be declared outside a global wrapper
// In development, it will be declared here
if (!globalScope.PDFJS) {
  globalScope.PDFJS = {};
}

// getPdf()
// Convenience function to perform binary Ajax GET
// Usage: getPdf('http://...', callback)
//        getPdf({
//                 url:String ,
//                 [,progress:Function, error:Function]
//               },
//               callback)
function getPdf(arg, callback) {
  var params = arg;
  if (typeof arg === 'string')
    params = { url: arg };

  var xhr = new XMLHttpRequest();
  xhr.open('GET', params.url);
  xhr.mozResponseType = xhr.responseType = 'arraybuffer';
  var protocol = params.url.indexOf(':') < 0 ? window.location.protocol :
    params.url.substring(0, params.url.indexOf(':') + 1);
  xhr.expected = (protocol === 'http:' || protocol === 'https:') ? 200 : 0;

  if ('progress' in params)
    xhr.onprogress = params.progress || undefined;

  if ('error' in params)
    xhr.onerror = params.error || undefined;

  xhr.onreadystatechange = function getPdfOnreadystatechange(e) {
    if (xhr.readyState === 4) {
      if (xhr.status === xhr.expected) {
        var data = (xhr.mozResponseArrayBuffer || xhr.mozResponse ||
                    xhr.responseArrayBuffer || xhr.response);
        callback(data);
      } else if (params.error) {
        params.error(e);
      }
    }
  };
  xhr.send(null);
}
globalScope.PDFJS.getPdf = getPdf;
globalScope.PDFJS.pdfBug = false;

var Page = (function PageClosure() {
  function Page(xref, pageNumber, pageDict, ref) {
    this.pageNumber = pageNumber;
    this.pageDict = pageDict;
    this.xref = xref;
    this.ref = ref;

    this.displayReadyPromise = null;
  }

  Page.prototype = {
    getPageProp: function Page_getPageProp(key) {
      return this.pageDict.get(key);
    },
    inheritPageProp: function Page_inheritPageProp(key) {
      var dict = this.pageDict;
      var obj = dict.get(key);
      while (obj === undefined) {
        dict = dict.get('Parent');
        if (!dict)
          break;
        obj = dict.get(key);
      }
      return obj;
    },
    get content() {
      return shadow(this, 'content', this.getPageProp('Contents'));
    },
    get resources() {
      return shadow(this, 'resources', this.inheritPageProp('Resources'));
    },
    get mediaBox() {
      var obj = this.inheritPageProp('MediaBox');
      // Reset invalid media box to letter size.
      if (!isArray(obj) || obj.length !== 4)
        obj = [0, 0, 612, 792];
      return shadow(this, 'mediaBox', obj);
    },
    get view() {
      var mediaBox = this.mediaBox;
      var cropBox = this.inheritPageProp('CropBox');
      if (!isArray(cropBox) || cropBox.length !== 4)
        return shadow(this, 'view', mediaBox);

      // From the spec, 6th ed., p.963:
      // "The crop, bleed, trim, and art boxes should not ordinarily
      // extend beyond the boundaries of the media box. If they do, they are
      // effectively reduced to their intersection with the media box."
      cropBox = Util.intersect(cropBox, mediaBox);
      if (!cropBox)
        return shadow(this, 'view', mediaBox);

      return shadow(this, 'view', cropBox);
    },
    get annotations() {
      return shadow(this, 'annotations', this.inheritPageProp('Annots'));
    },
    get rotate() {
      var rotate = this.inheritPageProp('Rotate') || 0;
      // Normalize rotation so it's a multiple of 90 and between 0 and 270
      if (rotate % 90 != 0) {
        rotate = 0;
      } else if (rotate >= 360) {
        rotate = rotate % 360;
      } else if (rotate < 0) {
        // The spec doesn't cover negatives, assume its counterclockwise
        // rotation. The following is the other implementation of modulo.
        rotate = ((rotate % 360) + 360) % 360;
      }
      return shadow(this, 'rotate', rotate);
    },

    getOperatorList: function Page_getOperatorList(handler, dependency) {
      var xref = this.xref;
      var content = this.content;
      var resources = this.resources;
      if (isArray(content)) {
        // fetching items
        var streams = [];
        var i, n = content.length;
        var streams = [];
        for (i = 0; i < n; ++i)
          streams.push(xref.fetchIfRef(content[i]));
        content = new StreamsSequenceStream(streams);
      } else if (isStream(content)) {
        content.reset();
      } else if (!content) {
        // replacing non-existent page content with empty one
        content = new Stream(new Uint8Array(0));
      }

      var pe = this.pe = new PartialEvaluator(
                                xref, handler, 'p' + this.pageNumber + '_');

      return pe.getOperatorList(content, resources, dependency);
    },

<<<<<<< HEAD
=======
    extractTextContent: function Page_extractTextContent() {
      if ('textContent' in this) {
        // text content was extracted
        return this.textContent;
      }

      var handler = {
        on: function nullHandlerOn() {},
        send: function nullHandlerSend() {}
      };

      var xref = this.xref;
      var content = xref.fetchIfRef(this.content);
      var resources = xref.fetchIfRef(this.resources);
      if (isArray(content)) {
        // fetching items
        var i, n = content.length;
        var streams = [];
        for (i = 0; i < n; ++i)
          streams.push(xref.fetchIfRef(content[i]));
        content = new StreamsSequenceStream(streams);
      } else if (isStream(content))
        content.reset();

      var pe = new PartialEvaluator(
                     xref, handler, 'p' + this.pageNumber + '_');
      var text = pe.getTextContent(content, resources);
      return (this.textContent = text);
    },

    ensureFonts: function Page_ensureFonts(fonts, callback) {
      this.stats.time('Font Loading');
      // Convert the font names to the corresponding font obj.
      for (var i = 0, ii = fonts.length; i < ii; i++) {
        fonts[i] = this.objs.objs[fonts[i]].data;
      }

      // Load all the fonts
      FontLoader.bind(
        fonts,
        function pageEnsureFontsFontObjs(fontObjs) {
          this.stats.timeEnd('Font Loading');

          callback.call(this);
        }.bind(this)
      );
    },

    display: function Page_display(gfx, callback) {
      var stats = this.stats;
      stats.time('Rendering');
      var xref = this.xref;
      var resources = this.resources;
      var mediaBox = this.mediaBox;
      assertWellFormed(isDict(resources), 'invalid page resources');

      gfx.xref = xref;
      gfx.res = resources;
      gfx.beginDrawing({ x: mediaBox[0], y: mediaBox[1],
            width: this.width,
            height: this.height,
            rotate: this.rotate });

      var startIdx = 0;
      var length = this.operatorList.fnArray.length;
      var operatorList = this.operatorList;
      var stepper = null;
      if (PDFJS.pdfBug && StepperManager.enabled) {
        stepper = StepperManager.create(this.pageNumber);
        stepper.init(operatorList);
        stepper.nextBreakPoint = stepper.getNextBreakPoint();
      }

      var self = this;
      function next() {
        startIdx =
          gfx.executeOperatorList(operatorList, startIdx, next, stepper);
        if (startIdx == length) {
          gfx.endDrawing();
          stats.timeEnd('Rendering');
          stats.timeEnd('Overall');
          if (callback) callback();
        }
      }
      next();
    },
    rotatePoint: function Page_rotatePoint(x, y, reverse) {
      var rotate = reverse ? (360 - this.rotate) : this.rotate;
      switch (rotate) {
        case 180:
          return {x: this.width - x, y: y};
        case 90:
          return {x: this.width - y, y: this.height - x};
        case 270:
          return {x: y, y: x};
        case 360:
        case 0:
        default:
          return {x: x, y: this.height - y};
      }
    },
>>>>>>> 12b27044
    getLinks: function Page_getLinks() {
      var links = [];
      var annotations = pageGetAnnotations();
      var i, n = annotations.length;
      for (i = 0; i < n; ++i) {
        if (annotations[i].type != 'Link')
          continue;
        links.push(annotations[i]);
      }
      return links;
    },
    getAnnotations: function Page_getAnnotations() {
      var xref = this.xref;
      function getInheritableProperty(annotation, name) {
        var item = annotation;
        while (item && !item.has(name)) {
          item = item.get('Parent');
        }
        if (!item)
          return null;
        return item.get(name);
      }
      function isValidUrl(url) {
        if (!url)
          return false;
        var colon = url.indexOf(':');
        if (colon < 0)
          return false;
        var protocol = url.substr(0, colon);
        switch (protocol) {
          case 'http':
          case 'https':
          case 'ftp':
            return true;
          default:
            return false;
        }
      }

      var annotations = this.annotations || [];
      var i, n = annotations.length;
      var items = [];
      for (i = 0; i < n; ++i) {
        var annotationRef = annotations[i];
        var annotation = xref.fetch(annotationRef);
        if (!isDict(annotation))
          continue;
        var subtype = annotation.get('Subtype');
        if (!isName(subtype))
          continue;
        var rect = annotation.get('Rect');

        var item = {};
        item.type = subtype.name;
        item.rect = rect;
        switch (subtype.name) {
          case 'Link':
            var a = annotation.get('A');
            if (a) {
              switch (a.get('S').name) {
                case 'URI':
                  var url = a.get('URI');
                  // TODO: pdf spec mentions urls can be relative to a Base
                  // entry in the dictionary.
                  if (!isValidUrl(url))
                    url = '';
                  item.url = url;
                  break;
                case 'GoTo':
                  item.dest = a.get('D');
                  break;
                default:
                  TODO('other link types');
              }
            } else if (annotation.has('Dest')) {
              // simple destination link
              var dest = annotation.get('Dest');
              item.dest = isName(dest) ? dest.name : dest;
            }
            break;
          case 'Widget':
            var fieldType = getInheritableProperty(annotation, 'FT');
            if (!isName(fieldType))
              break;
            item.fieldType = fieldType.name;
            // Building the full field name by collecting the field and
            // its ancestors 'T' properties and joining them using '.'.
            var fieldName = [];
            var namedItem = annotation, ref = annotationRef;
            while (namedItem) {
              var parent = namedItem.get('Parent');
              var parentRef = namedItem.getRaw('Parent');
              var name = namedItem.get('T');
              if (name) {
                fieldName.unshift(stringToPDFString(name));
              } else {
                // The field name is absent, that means more than one field
                // with the same name may exist. Replacing the empty name
                // with the '`' plus index in the parent's 'Kids' array.
                // This is not in the PDF spec but necessary to id the
                // the input controls.
                var kids = parent.get('Kids');
                var j, jj;
                for (j = 0, jj = kids.length; j < jj; j++) {
                  var kidRef = kids[j];
                  if (kidRef.num == ref.num && kidRef.gen == ref.gen)
                    break;
                }
                fieldName.unshift('`' + j);
              }
              namedItem = parent;
              ref = parentRef;
            }
            item.fullName = fieldName.join('.');
            var alternativeText = stringToPDFString(annotation.get('TU') || '');
            item.alternativeText = alternativeText;
            var da = getInheritableProperty(annotation, 'DA') || '';
            var m = /([\d\.]+)\sTf/.exec(da);
            if (m)
              item.fontSize = parseFloat(m[1]);
            item.textAlignment = getInheritableProperty(annotation, 'Q');
            item.flags = getInheritableProperty(annotation, 'Ff') || 0;
            break;
          case 'Text':
            var content = annotation.get('Contents');
            var title = annotation.get('T');
            item.content = stringToPDFString(content || '');
            item.title = stringToPDFString(title || '');
            item.name = !annotation.has('Name') ? 'Note' :
              annotation.get('Name').name;
            break;
          default:
            TODO('unimplemented annotation type: ' + subtype.name);
            break;
        }
        items.push(item);
      }
      return items;
    }
  };

  return Page;
})();

/**
 * The `PDFDocument` holds all the data of the PDF file. Compared to the
 * `PDFDoc`, this one doesn't have any job management code.
 * Right now there exists one PDFDocument on the main thread + one object
 * for each worker. If there is no worker support enabled, there are two
 * `PDFDocument` objects on the main thread created.
 */
var PDFDocument = (function PDFDocumentClosure() {
  function PDFDocument(arg, callback) {
    if (isStream(arg))
      init.call(this, arg);
    else if (isArrayBuffer(arg))
      init.call(this, new Stream(arg));
    else
      error('PDFDocument: Unknown argument type');
  }

  function init(stream) {
    assertWellFormed(stream.length > 0, 'stream must have data');
    this.stream = stream;
    this.setup();
    this.acroForm = this.catalog.catDict.get('AcroForm');
  }

  function find(stream, needle, limit, backwards) {
    var pos = stream.pos;
    var end = stream.end;
    var str = '';
    if (pos + limit > end)
      limit = end - pos;
    for (var n = 0; n < limit; ++n)
      str += stream.getChar();
    stream.pos = pos;
    var index = backwards ? str.lastIndexOf(needle) : str.indexOf(needle);
    if (index == -1)
      return false; /* not found */
    stream.pos += index;
    return true; /* found */
  }

  PDFDocument.prototype = {
    get linearization() {
      var length = this.stream.length;
      var linearization = false;
      if (length) {
        linearization = new Linearization(this.stream);
        if (linearization.length != length)
          linearization = false;
      }
      // shadow the prototype getter with a data property
      return shadow(this, 'linearization', linearization);
    },
    get startXRef() {
      var stream = this.stream;
      var startXRef = 0;
      var linearization = this.linearization;
      if (linearization) {
        // Find end of first obj.
        stream.reset();
        if (find(stream, 'endobj', 1024))
          startXRef = stream.pos + 6;
      } else {
        // Find startxref by jumping backward from the end of the file.
        var step = 1024;
        var found = false, pos = stream.end;
        while (!found && pos > 0) {
          pos -= step - 'startxref'.length;
          if (pos < 0)
            pos = 0;
          stream.pos = pos;
          found = find(stream, 'startxref', step, true);
        }
        if (found) {
          stream.skip(9);
          var ch;
          do {
            ch = stream.getChar();
          } while (Lexer.isSpace(ch));
          var str = '';
          while ((ch - '0') <= 9) {
            str += ch;
            ch = stream.getChar();
          }
          startXRef = parseInt(str, 10);
          if (isNaN(startXRef))
            startXRef = 0;
        }
      }
      // shadow the prototype getter with a data property
      return shadow(this, 'startXRef', startXRef);
    },
    get mainXRefEntriesOffset() {
      var mainXRefEntriesOffset = 0;
      var linearization = this.linearization;
      if (linearization)
        mainXRefEntriesOffset = linearization.mainXRefEntriesOffset;
      // shadow the prototype getter with a data property
      return shadow(this, 'mainXRefEntriesOffset', mainXRefEntriesOffset);
    },
    // Find the header, remove leading garbage and setup the stream
    // starting from the header.
    checkHeader: function PDFDocument_checkHeader() {
      var stream = this.stream;
      stream.reset();
      if (find(stream, '%PDF-', 1024)) {
        // Found the header, trim off any garbage before it.
        stream.moveStart();
        return;
      }
      // May not be a PDF file, continue anyway.
    },
    setup: function PDFDocument_setup(ownerPassword, userPassword) {
      this.checkHeader();
      var xref = new XRef(this.stream,
                          this.startXRef,
                          this.mainXRefEntriesOffset);
      this.xref = xref;
      this.catalog = new Catalog(xref);
    },
    get numPages() {
      var linearization = this.linearization;
      var num = linearization ? linearization.numPages : this.catalog.numPages;
      // shadow the prototype getter
      return shadow(this, 'numPages', num);
    },
    getDocumentInfo: function PDFDocument_getDocumentInfo() {
      var info;
      if (this.xref.trailer.has('Info')) {
        var infoDict = this.xref.trailer.get('Info');

        info = {};
        infoDict.forEach(function(key, value) {
          info[key] = typeof value !== 'string' ? value :
            stringToPDFString(value);
        });
      }

      return shadow(this, 'getDocumentInfo', info);
    },
    getFingerprint: function PDFDocument_getFingerprint() {
      var xref = this.xref, fileID;
      if (xref.trailer.has('ID')) {
        fileID = '';
        var id = xref.trailer.get('ID')[0];
        id.split('').forEach(function(el) {
          fileID += Number(el.charCodeAt(0)).toString(16);
        });
      } else {
        // If we got no fileID, then we generate one,
        // from the first 100 bytes of PDF
        var data = this.stream.bytes.subarray(0, 100);
        var hash = calculateMD5(data, 0, data.length);
        fileID = '';
        for (var i = 0, length = hash.length; i < length; i++) {
          fileID += Number(hash[i]).toString(16);
        }
      }

      return shadow(this, 'getFingerprint', fileID);
    },
    getPage: function PDFDocument_getPage(n) {
      return this.catalog.getPage(n);
    }
  };

<<<<<<< HEAD
  return PDFDocument;
})();
=======
  return PDFDocModel;
})();

var PDFDoc = (function PDFDocClosure() {
  function PDFDoc(arg, callback) {
    var stream = null;
    var data = null;

    if (isStream(arg)) {
      stream = arg;
      data = arg.bytes;
    } else if (isArrayBuffer(arg)) {
      stream = new Stream(arg);
      data = arg;
    } else {
      error('PDFDoc: Unknown argument type');
    }

    this.data = data;
    this.stream = stream;
    this.pdfModel = new PDFDocModel(stream);
    this.fingerprint = this.pdfModel.getFingerprint();
    this.info = this.pdfModel.getDocumentInfo();
    this.catalog = this.pdfModel.catalog;
    this.objs = new PDFObjects();

    this.pageCache = [];
    this.fontsLoading = {};
    this.workerReadyPromise = new Promise('workerReady');

    this.pageText = [];
    this.startedTextExtraction = false;

    // If worker support isn't disabled explicit and the browser has worker
    // support, create a new web worker and test if it/the browser fullfills
    // all requirements to run parts of pdf.js in a web worker.
    // Right now, the requirement is, that an Uint8Array is still an Uint8Array
    // as it arrives on the worker. Chrome added this with version 15.
    if (!globalScope.PDFJS.disableWorker && typeof Worker !== 'undefined') {
      var workerSrc = PDFJS.workerSrc;
      if (typeof workerSrc === 'undefined') {
        error('No PDFJS.workerSrc specified');
      }

      try {
        var worker;
        if (PDFJS.isFirefoxExtension) {
          // The firefox extension can't load the worker from the resource://
          // url so we have to inline the script and then use the blob loader.
          var bb = new MozBlobBuilder();
          bb.append(document.querySelector('#PDFJS_SCRIPT_TAG').textContent);
          var blobUrl = window.URL.createObjectURL(bb.getBlob());
          worker = new Worker(blobUrl);
        } else {
          // Some versions of FF can't create a worker on localhost, see:
          // https://bugzilla.mozilla.org/show_bug.cgi?id=683280
          worker = new Worker(workerSrc);
        }

        var messageHandler = new MessageHandler('main', worker);

        messageHandler.on('test', function pdfDocTest(supportTypedArray) {
          if (supportTypedArray) {
            this.worker = worker;
            this.setupMessageHandler(messageHandler);
          } else {
            globalScope.PDFJS.disableWorker = true;
            this.setupFakeWorker();
          }
        }.bind(this));

        var testObj = new Uint8Array(1);
        // Some versions of Opera throw a DATA_CLONE_ERR on
        // serializing the typed array.
        messageHandler.send('test', testObj);
        return;
      } catch (e) {
        warn('The worker has been disabled.');
      }
    }
    // Either workers are disabled, not supported or have thrown an exception.
    // Thus, we fallback to a faked worker.
    globalScope.PDFJS.disableWorker = true;
    this.setupFakeWorker();
  }

  PDFDoc.prototype = {
    setupFakeWorker: function PDFDoc_setupFakeWorker() {
      // If we don't use a worker, just post/sendMessage to the main thread.
      var fakeWorker = {
        postMessage: function PDFDoc_postMessage(obj) {
          fakeWorker.onmessage({data: obj});
        },
        terminate: function PDFDoc_terminate() {}
      };

      var messageHandler = new MessageHandler('main', fakeWorker);
      this.setupMessageHandler(messageHandler);

      // If the main thread is our worker, setup the handling for the messages
      // the main thread sends to it self.
      WorkerMessageHandler.setup(messageHandler);
    },

    setupMessageHandler: function PDFDoc_setupMessageHandler(messageHandler) {
      this.messageHandler = messageHandler;

      messageHandler.on('page', function pdfDocPage(data) {
        var pageNum = data.pageNum;
        var page = this.pageCache[pageNum];
        var depFonts = data.depFonts;

        page.stats.timeEnd('Page Request');
        page.startRenderingFromOperatorList(data.operatorList, depFonts);
      }, this);

      messageHandler.on('obj', function pdfDocObj(data) {
        var id = data[0];
        var type = data[1];

        switch (type) {
          case 'JpegStream':
            var imageData = data[2];
            loadJpegStream(id, imageData, this.objs);
            break;
          case 'Image':
            var imageData = data[2];
            this.objs.resolve(id, imageData);
            break;
          case 'Font':
            var name = data[2];
            var file = data[3];
            var properties = data[4];

            if (file) {
              // Rewrap the ArrayBuffer in a stream.
              var fontFileDict = new Dict();
              file = new Stream(file, 0, file.length, fontFileDict);
            }

            // At this point, only the font object is created but the font is
            // not yet attached to the DOM. This is done in `FontLoader.bind`.
            var font = new Font(name, file, properties);
            this.objs.resolve(id, font);
            break;
          default:
            error('Got unkown object type ' + type);
        }
      }, this);

      messageHandler.on('page_error', function pdfDocError(data) {
        var page = this.pageCache[data.pageNum];
        if (page.displayReadyPromise)
          page.displayReadyPromise.reject(data.error);
        else
          error(data.error);
      }, this);

      messageHandler.on('text_extracted', function pdfTextExtracted(data) {
        var pageNum = data[0];
        var content = data[1];
        if (pageNum !== this.pageText.length + 1)
          error('pdfTextExtracted: pageIdx and pageText length got to fit');

        this.pageText.push(content);

        if (this.textExtracted)
          this.textExtracted(pageNum, content);

        if (pageNum < this.numPages)
          this.extractTextPage(pageNum + 1);
      }, this);

      messageHandler.on('jpeg_decode', function(data, promise) {
        var imageData = data[0];
        var components = data[1];
        if (components != 3 && components != 1)
          error('Only 3 component or 1 component can be returned');

        var img = new Image();
        img.onload = (function messageHandler_onloadClosure() {
          var width = img.width;
          var height = img.height;
          var size = width * height;
          var rgbaLength = size * 4;
          var buf = new Uint8Array(size * components);
          var tmpCanvas = createScratchCanvas(width, height);
          var tmpCtx = tmpCanvas.getContext('2d');
          tmpCtx.drawImage(img, 0, 0);
          var data = tmpCtx.getImageData(0, 0, width, height).data;

          if (components == 3) {
            for (var i = 0, j = 0; i < rgbaLength; i += 4, j += 3) {
              buf[j] = data[i];
              buf[j + 1] = data[i + 1];
              buf[j + 2] = data[i + 2];
            }
          } else if (components == 1) {
            for (var i = 0, j = 0; i < rgbaLength; i += 4, j++) {
              buf[j] = data[i];
            }
          }
          promise.resolve({ data: buf, width: width, height: height});
        }).bind(this);
        var src = 'data:image/jpeg;base64,' + window.btoa(imageData);
        img.src = src;
      });

      setTimeout(function pdfDocFontReadySetTimeout() {
        messageHandler.send('doc', this.data);
        this.workerReadyPromise.resolve(true);
      }.bind(this));
    },

    get numPages() {
      return this.pdfModel.numPages;
    },

    startRendering: function PDFDoc_startRendering(page) {
      // The worker might not be ready to receive the page request yet.
      this.workerReadyPromise.then(function pdfDocStartRenderingThen() {
        page.stats.time('Page Request');
        this.messageHandler.send('page_request', page.pageNumber + 1);
      }.bind(this));
    },

    getPage: function PDFDoc_getPage(n) {
      if (this.pageCache[n])
        return this.pageCache[n];

      var page = this.pdfModel.getPage(n);
      // Add a reference to the objects such that Page can forward the reference
      // to the CanvasGraphics and so on.
      page.objs = this.objs;
      page.pdf = this;
      return (this.pageCache[n] = page);
    },

    extractTextPage: function PDFDoc_extractTextPage(pageNum) {
      this.messageHandler.send('extract_text', pageNum);
    },

    extractText: function PDFDoc_extractText() {
      if (this.startedTextExtraction)
        return;

      this.startedTextExtraction = true;

      this.workerReadyPromise.then(function pdfDocStartRenderingThen() {
        // Start the text extraction process.
        this.extractTextPage(1);
      }.bind(this));
    },

    destroy: function PDFDoc_destroy() {
      if (this.worker)
        this.worker.terminate();

      if (this.fontWorker)
        this.fontWorker.terminate();

      for (var n in this.pageCache)
        delete this.pageCache[n];

      delete this.data;
      delete this.stream;
      delete this.pdf;
      delete this.catalog;
    }
  };

  return PDFDoc;
})();

globalScope.PDFJS.PDFDoc = PDFDoc;
>>>>>>> 12b27044
<|MERGE_RESOLUTION|>--- conflicted
+++ resolved
@@ -155,9 +155,6 @@
 
       return pe.getOperatorList(content, resources, dependency);
     },
-
-<<<<<<< HEAD
-=======
     extractTextContent: function Page_extractTextContent() {
       if ('textContent' in this) {
         // text content was extracted
@@ -205,61 +202,6 @@
         }.bind(this)
       );
     },
-
-    display: function Page_display(gfx, callback) {
-      var stats = this.stats;
-      stats.time('Rendering');
-      var xref = this.xref;
-      var resources = this.resources;
-      var mediaBox = this.mediaBox;
-      assertWellFormed(isDict(resources), 'invalid page resources');
-
-      gfx.xref = xref;
-      gfx.res = resources;
-      gfx.beginDrawing({ x: mediaBox[0], y: mediaBox[1],
-            width: this.width,
-            height: this.height,
-            rotate: this.rotate });
-
-      var startIdx = 0;
-      var length = this.operatorList.fnArray.length;
-      var operatorList = this.operatorList;
-      var stepper = null;
-      if (PDFJS.pdfBug && StepperManager.enabled) {
-        stepper = StepperManager.create(this.pageNumber);
-        stepper.init(operatorList);
-        stepper.nextBreakPoint = stepper.getNextBreakPoint();
-      }
-
-      var self = this;
-      function next() {
-        startIdx =
-          gfx.executeOperatorList(operatorList, startIdx, next, stepper);
-        if (startIdx == length) {
-          gfx.endDrawing();
-          stats.timeEnd('Rendering');
-          stats.timeEnd('Overall');
-          if (callback) callback();
-        }
-      }
-      next();
-    },
-    rotatePoint: function Page_rotatePoint(x, y, reverse) {
-      var rotate = reverse ? (360 - this.rotate) : this.rotate;
-      switch (rotate) {
-        case 180:
-          return {x: this.width - x, y: y};
-        case 90:
-          return {x: this.width - y, y: this.height - x};
-        case 270:
-          return {x: y, y: x};
-        case 360:
-        case 0:
-        default:
-          return {x: x, y: this.height - y};
-      }
-    },
->>>>>>> 12b27044
     getLinks: function Page_getLinks() {
       var links = [];
       var annotations = pageGetAnnotations();
@@ -569,283 +511,5 @@
     }
   };
 
-<<<<<<< HEAD
   return PDFDocument;
 })();
-=======
-  return PDFDocModel;
-})();
-
-var PDFDoc = (function PDFDocClosure() {
-  function PDFDoc(arg, callback) {
-    var stream = null;
-    var data = null;
-
-    if (isStream(arg)) {
-      stream = arg;
-      data = arg.bytes;
-    } else if (isArrayBuffer(arg)) {
-      stream = new Stream(arg);
-      data = arg;
-    } else {
-      error('PDFDoc: Unknown argument type');
-    }
-
-    this.data = data;
-    this.stream = stream;
-    this.pdfModel = new PDFDocModel(stream);
-    this.fingerprint = this.pdfModel.getFingerprint();
-    this.info = this.pdfModel.getDocumentInfo();
-    this.catalog = this.pdfModel.catalog;
-    this.objs = new PDFObjects();
-
-    this.pageCache = [];
-    this.fontsLoading = {};
-    this.workerReadyPromise = new Promise('workerReady');
-
-    this.pageText = [];
-    this.startedTextExtraction = false;
-
-    // If worker support isn't disabled explicit and the browser has worker
-    // support, create a new web worker and test if it/the browser fullfills
-    // all requirements to run parts of pdf.js in a web worker.
-    // Right now, the requirement is, that an Uint8Array is still an Uint8Array
-    // as it arrives on the worker. Chrome added this with version 15.
-    if (!globalScope.PDFJS.disableWorker && typeof Worker !== 'undefined') {
-      var workerSrc = PDFJS.workerSrc;
-      if (typeof workerSrc === 'undefined') {
-        error('No PDFJS.workerSrc specified');
-      }
-
-      try {
-        var worker;
-        if (PDFJS.isFirefoxExtension) {
-          // The firefox extension can't load the worker from the resource://
-          // url so we have to inline the script and then use the blob loader.
-          var bb = new MozBlobBuilder();
-          bb.append(document.querySelector('#PDFJS_SCRIPT_TAG').textContent);
-          var blobUrl = window.URL.createObjectURL(bb.getBlob());
-          worker = new Worker(blobUrl);
-        } else {
-          // Some versions of FF can't create a worker on localhost, see:
-          // https://bugzilla.mozilla.org/show_bug.cgi?id=683280
-          worker = new Worker(workerSrc);
-        }
-
-        var messageHandler = new MessageHandler('main', worker);
-
-        messageHandler.on('test', function pdfDocTest(supportTypedArray) {
-          if (supportTypedArray) {
-            this.worker = worker;
-            this.setupMessageHandler(messageHandler);
-          } else {
-            globalScope.PDFJS.disableWorker = true;
-            this.setupFakeWorker();
-          }
-        }.bind(this));
-
-        var testObj = new Uint8Array(1);
-        // Some versions of Opera throw a DATA_CLONE_ERR on
-        // serializing the typed array.
-        messageHandler.send('test', testObj);
-        return;
-      } catch (e) {
-        warn('The worker has been disabled.');
-      }
-    }
-    // Either workers are disabled, not supported or have thrown an exception.
-    // Thus, we fallback to a faked worker.
-    globalScope.PDFJS.disableWorker = true;
-    this.setupFakeWorker();
-  }
-
-  PDFDoc.prototype = {
-    setupFakeWorker: function PDFDoc_setupFakeWorker() {
-      // If we don't use a worker, just post/sendMessage to the main thread.
-      var fakeWorker = {
-        postMessage: function PDFDoc_postMessage(obj) {
-          fakeWorker.onmessage({data: obj});
-        },
-        terminate: function PDFDoc_terminate() {}
-      };
-
-      var messageHandler = new MessageHandler('main', fakeWorker);
-      this.setupMessageHandler(messageHandler);
-
-      // If the main thread is our worker, setup the handling for the messages
-      // the main thread sends to it self.
-      WorkerMessageHandler.setup(messageHandler);
-    },
-
-    setupMessageHandler: function PDFDoc_setupMessageHandler(messageHandler) {
-      this.messageHandler = messageHandler;
-
-      messageHandler.on('page', function pdfDocPage(data) {
-        var pageNum = data.pageNum;
-        var page = this.pageCache[pageNum];
-        var depFonts = data.depFonts;
-
-        page.stats.timeEnd('Page Request');
-        page.startRenderingFromOperatorList(data.operatorList, depFonts);
-      }, this);
-
-      messageHandler.on('obj', function pdfDocObj(data) {
-        var id = data[0];
-        var type = data[1];
-
-        switch (type) {
-          case 'JpegStream':
-            var imageData = data[2];
-            loadJpegStream(id, imageData, this.objs);
-            break;
-          case 'Image':
-            var imageData = data[2];
-            this.objs.resolve(id, imageData);
-            break;
-          case 'Font':
-            var name = data[2];
-            var file = data[3];
-            var properties = data[4];
-
-            if (file) {
-              // Rewrap the ArrayBuffer in a stream.
-              var fontFileDict = new Dict();
-              file = new Stream(file, 0, file.length, fontFileDict);
-            }
-
-            // At this point, only the font object is created but the font is
-            // not yet attached to the DOM. This is done in `FontLoader.bind`.
-            var font = new Font(name, file, properties);
-            this.objs.resolve(id, font);
-            break;
-          default:
-            error('Got unkown object type ' + type);
-        }
-      }, this);
-
-      messageHandler.on('page_error', function pdfDocError(data) {
-        var page = this.pageCache[data.pageNum];
-        if (page.displayReadyPromise)
-          page.displayReadyPromise.reject(data.error);
-        else
-          error(data.error);
-      }, this);
-
-      messageHandler.on('text_extracted', function pdfTextExtracted(data) {
-        var pageNum = data[0];
-        var content = data[1];
-        if (pageNum !== this.pageText.length + 1)
-          error('pdfTextExtracted: pageIdx and pageText length got to fit');
-
-        this.pageText.push(content);
-
-        if (this.textExtracted)
-          this.textExtracted(pageNum, content);
-
-        if (pageNum < this.numPages)
-          this.extractTextPage(pageNum + 1);
-      }, this);
-
-      messageHandler.on('jpeg_decode', function(data, promise) {
-        var imageData = data[0];
-        var components = data[1];
-        if (components != 3 && components != 1)
-          error('Only 3 component or 1 component can be returned');
-
-        var img = new Image();
-        img.onload = (function messageHandler_onloadClosure() {
-          var width = img.width;
-          var height = img.height;
-          var size = width * height;
-          var rgbaLength = size * 4;
-          var buf = new Uint8Array(size * components);
-          var tmpCanvas = createScratchCanvas(width, height);
-          var tmpCtx = tmpCanvas.getContext('2d');
-          tmpCtx.drawImage(img, 0, 0);
-          var data = tmpCtx.getImageData(0, 0, width, height).data;
-
-          if (components == 3) {
-            for (var i = 0, j = 0; i < rgbaLength; i += 4, j += 3) {
-              buf[j] = data[i];
-              buf[j + 1] = data[i + 1];
-              buf[j + 2] = data[i + 2];
-            }
-          } else if (components == 1) {
-            for (var i = 0, j = 0; i < rgbaLength; i += 4, j++) {
-              buf[j] = data[i];
-            }
-          }
-          promise.resolve({ data: buf, width: width, height: height});
-        }).bind(this);
-        var src = 'data:image/jpeg;base64,' + window.btoa(imageData);
-        img.src = src;
-      });
-
-      setTimeout(function pdfDocFontReadySetTimeout() {
-        messageHandler.send('doc', this.data);
-        this.workerReadyPromise.resolve(true);
-      }.bind(this));
-    },
-
-    get numPages() {
-      return this.pdfModel.numPages;
-    },
-
-    startRendering: function PDFDoc_startRendering(page) {
-      // The worker might not be ready to receive the page request yet.
-      this.workerReadyPromise.then(function pdfDocStartRenderingThen() {
-        page.stats.time('Page Request');
-        this.messageHandler.send('page_request', page.pageNumber + 1);
-      }.bind(this));
-    },
-
-    getPage: function PDFDoc_getPage(n) {
-      if (this.pageCache[n])
-        return this.pageCache[n];
-
-      var page = this.pdfModel.getPage(n);
-      // Add a reference to the objects such that Page can forward the reference
-      // to the CanvasGraphics and so on.
-      page.objs = this.objs;
-      page.pdf = this;
-      return (this.pageCache[n] = page);
-    },
-
-    extractTextPage: function PDFDoc_extractTextPage(pageNum) {
-      this.messageHandler.send('extract_text', pageNum);
-    },
-
-    extractText: function PDFDoc_extractText() {
-      if (this.startedTextExtraction)
-        return;
-
-      this.startedTextExtraction = true;
-
-      this.workerReadyPromise.then(function pdfDocStartRenderingThen() {
-        // Start the text extraction process.
-        this.extractTextPage(1);
-      }.bind(this));
-    },
-
-    destroy: function PDFDoc_destroy() {
-      if (this.worker)
-        this.worker.terminate();
-
-      if (this.fontWorker)
-        this.fontWorker.terminate();
-
-      for (var n in this.pageCache)
-        delete this.pageCache[n];
-
-      delete this.data;
-      delete this.stream;
-      delete this.pdf;
-      delete this.catalog;
-    }
-  };
-
-  return PDFDoc;
-})();
-
-globalScope.PDFJS.PDFDoc = PDFDoc;
->>>>>>> 12b27044
